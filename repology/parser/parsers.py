# Copyright (C) 2016-2017 Dmitry Marakasov <amdmi3@amdmi3.ru>
#
# This file is part of repology
#
# repology is free software: you can redistribute it and/or modify
# it under the terms of the GNU General Public License as published by
# the Free Software Foundation, either version 3 of the License, or
# (at your option) any later version.
#
# repology is distributed in the hope that it will be useful,
# but WITHOUT ANY WARRANTY; without even the implied warranty of
# MERCHANTABILITY or FITNESS FOR A PARTICULAR PURPOSE.  See the
# GNU General Public License for more details.
#
# You should have received a copy of the GNU General Public License
# along with repology.  If not, see <http://www.gnu.org/licenses/>.

from .freebsd import FreeBSDIndexParser
from .debian import DebianSourcesParser
from .gentoo import GentooGitParser
from .pkgsrc import PkgsrcIndexParser
from .openbsd import OpenBSDIndexParser
from .arch import ArchDBParser
from .aur import AURParser
from .spec import SpecParser
from .rpm import RepodataParser
from .chocolatey import ChocolateyParser
from .sisyphus import SrcListClassicParser
from .slackbuilds import SlackBuildsParser
from .freshcode import FreshcodeParser
from .fdroid import FDroidParser
from .cpan import CPANPackagesParser
from .pypi import PyPiHTMLParser
from .yacp import YACPGitParser
from .gobolinux import GoboLinuxGitParser
from .guix import GuixParser
from .rubygem import RubyGemParser
<<<<<<< HEAD
from .dports import DPortsIndexParser
=======
from .libregamewiki import LibreGameWikiParser
>>>>>>> 96ca4c71
<|MERGE_RESOLUTION|>--- conflicted
+++ resolved
@@ -35,8 +35,5 @@
 from .gobolinux import GoboLinuxGitParser
 from .guix import GuixParser
 from .rubygem import RubyGemParser
-<<<<<<< HEAD
 from .dports import DPortsIndexParser
-=======
-from .libregamewiki import LibreGameWikiParser
->>>>>>> 96ca4c71
+from .libregamewiki import LibreGameWikiParser